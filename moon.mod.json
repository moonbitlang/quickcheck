--- conflicted
+++ resolved
@@ -2,12 +2,7 @@
   "name": "moonbitlang/quickcheck",
   "version": "0.8.4",
   "deps": {
-<<<<<<< HEAD
-    "illusory0x0/base": "0.1.0",
     "moonbitlang/x": "0.4.19"
-=======
-    "moonbitlang/x": "0.4.17"
->>>>>>> c0b727e9
   },
   "readme": "README.md",
   "repository": "https://github.com/moonbitlang/quickcheck",
